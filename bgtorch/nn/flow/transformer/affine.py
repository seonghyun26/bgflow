--- conflicted
+++ resolved
@@ -14,11 +14,7 @@
         assert dt > 0
         self._dt = dt
     
-<<<<<<< HEAD
     def _get_mu_and_log_sigma(self, x, *cond):
-=======
-    def _get_mu_and_log_sigma(self, x, y):
->>>>>>> c2a1f75a
         n_batch = x.shape[0]
         if self._shift_transformation is not None:
             mu = self._shift_transformation(x, *cond)
@@ -32,11 +28,7 @@
         
     def _forward(self, y, x, *cond, **kwargs):
         alpha = torch.exp(self._log_alpha.to(x))
-<<<<<<< HEAD
         mu, log_sigma = self._get_mu_and_log_sigma(x, *cond)
-=======
-        mu, log_sigma = self._get_mu_and_log_sigma(x, y)
->>>>>>> c2a1f75a
         assert mu.shape[-1] == y.shape[-1]
         assert log_sigma.shape[-1] == y.shape[-1]
         sigma = torch.exp(alpha * log_sigma)
@@ -46,11 +38,7 @@
 
     def _inverse(self, y, x, *cond, **kwargs):
         alpha = torch.exp(self._log_alpha.to(x))
-<<<<<<< HEAD
         mu, log_sigma = self._get_mu_and_log_sigma(x, *cond)
-=======
-        mu, log_sigma = self._get_mu_and_log_sigma(x, y)
->>>>>>> c2a1f75a
         assert mu.shape[-1] == y.shape[-1]
         assert log_sigma.shape[-1] == y.shape[-1]
         sigma_inv = torch.exp(-alpha * log_sigma)
